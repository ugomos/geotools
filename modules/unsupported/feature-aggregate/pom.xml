<?xml version="1.0" encoding="UTF-8"?>
<!-- =======================================================================    
        Maven Project Configuration File                                        
                                                                                
        The Geotools Project                                                    
            http://www.geotools.org/                                            
                                                                                
        Version: $Id$              
     ======================================================================= -->
<project xmlns="http://maven.apache.org/POM/4.0.0"
  xmlns:xsi="http://www.w3.org/2001/XMLSchema-instance"
  xsi:schemaLocation="http://maven.apache.org/POM/4.0.0 
                               http://maven.apache.org/maven-v4_0_0.xsd">
  <modelVersion>4.0.0</modelVersion>

  <parent>
    <groupId>org.geotools</groupId>
    <artifactId>unsupported</artifactId>
<<<<<<< HEAD
    <version>8.0</version>
=======
    <version>8.1</version>
>>>>>>> 52d4d7e5
  </parent>


  <!-- =========================================================== -->
  <!--     Module Description                                      -->
  <!-- =========================================================== -->
  <groupId>org.geotools.unsupported</groupId>
  <artifactId>gt-feature-aggregate</artifactId>
  <packaging>jar</packaging>
  <name>Aggregating DataStore</name>

  <scm>
    <connection>
      scm:svn:http://svn.osgeo.org/geotools/trunk/modules/unsupported/jdbc-ng/jdbc-ingres
    </connection>
    <url>http://svn.osgeo.org/geotools/trunk/modules/unsupported/jdbc-ng/jdbc-ingres</url>
  </scm>

  <description>Aggreates N data stores exposing the same feature types into one</description>

  <licenses>
    <license>
      <name>Lesser General Public License (LGPL)</name>
      <url>http://www.gnu.org/copyleft/lesser.txt</url>
      <distribution>repo</distribution>
    </license>
  </licenses>

  <!-- =========================================================== -->
  <!--     Developers and Contributors                             -->
  <!-- =========================================================== -->
  <developers>
    <developer>
      <name>Andrea Aime</name>
      <id>aaime</id>
      <email>andrea.aime@geo-solutions.it</email>
    </developer>
  </developers>

  <dependencies>
    <dependency>
      <groupId>org.geotools</groupId>
      <artifactId>gt-data</artifactId>
      <version>${project.version}</version>
    </dependency>
    <dependency>
      <groupId>org.geotools</groupId>
      <artifactId>gt-epsg-hsql</artifactId>
      <version>${project.version}</version>
      <scope>test</scope>
    </dependency>
    <dependency>
      <groupId>org.geotools</groupId>
      <artifactId>gt-sample-data</artifactId>
      <version>${project.version}</version>
      <scope>test</scope>
    </dependency>
    <dependency>
      <groupId>org.geotools</groupId>
      <artifactId>gt-property</artifactId>
      <version>${project.version}</version>
      <scope>test</scope>
    </dependency>
    <dependency>
      <groupId>org.geotools</groupId>
      <artifactId>gt-shapefile</artifactId>
      <version>${project.version}</version>
      <scope>test</scope>
    </dependency>
    <dependency>
      <groupId>commons-io</groupId>
      <artifactId>commons-io</artifactId>
      <scope>test</scope>
    </dependency>
  </dependencies>

</project><|MERGE_RESOLUTION|>--- conflicted
+++ resolved
@@ -16,11 +16,7 @@
   <parent>
     <groupId>org.geotools</groupId>
     <artifactId>unsupported</artifactId>
-<<<<<<< HEAD
-    <version>8.0</version>
-=======
     <version>8.1</version>
->>>>>>> 52d4d7e5
   </parent>
 
 
