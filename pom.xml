<?xml version="1.0" encoding="UTF-8"?>
<!-- =======================================================================
        Maven Project Configuration File

        The Geotools Project
            http://www.geotools.org/

        Version: $Id$
     ======================================================================= -->
  <project xmlns="http://maven.apache.org/POM/4.0.0"
           xmlns:xsi="http://www.w3.org/2001/XMLSchema-instance"
           xsi:schemaLocation="http://maven.apache.org/POM/4.0.0
                               http://maven.apache.org/maven-v4_0_0.xsd">
  <modelVersion>4.0.0</modelVersion>


  <!-- =========================================================== -->
  <!--   Properties and Profiles                                   -->
  <!--       modify the build process in certain conditions.       -->
  <!--   Available properties are:                                 -->
  <!--                                                             -->
  <!--    -Dall               build all the usual suspects the     -->
  <!--                        core library with any unsupported    -->
  <!--                        modules or example code used by the  -->
  <!--                        build box.                           -->
  <!--                                                             -->
  <!--    -Doracle=true       Indicate that the real oracle driver -->
  <!--                        has been installed into the local    -->
  <!--                        repository and should be used.       -->
  <!--                                                             -->
  <!--   Available profiles are:                                   -->
  <!--                                                             -->
  <!--     docs               include docs                         -->
  <!--                                                             -->
  <!--     pending            Includes modules that are pending    -->
  <!--                                                             -->
  <!--     extensive.tests    Performs more extensive tests than   -->
  <!--                        the default. Only a few modules      -->
  <!--                        check for this profile.              -->
  <!--                                                             -->
  <!--     interactive.tests  Allows tests to show up dialogs      -->
  <!--                                                             -->
  <!--     skip.image.tests   Allows excluding comparison tests    -->
  <!--                                                             -->
  <!--     interactive.image  Image comparison will show           -->
  <!--                        comparison dialogs (image.tests      -->
  <!--                        must be set to true)                 -->
  <!--                                                             -->
  <!--     site.build         The main purpose of this build is to -->
  <!--                        create reports. Consequently, a      -->
  <!--                        JUnit test failure will not stop the -->
  <!--                        build. The failure should be         -->
  <!--                        reported by the surefire report      -->
  <!--                        plugin.                              -->
  <!--                                                             -->
  <!--     online             Profile to active tests which end in -->
  <!--                        "OnlineTest.java"                    -->
  <!--                                                             -->
  <!--     stress             Profile to active tests which end in -->
  <!--                        "StressTest.java"                    -->
  <!--                                                             -->
  <!--   Example:                                                  -->
  <!--       mvn install -Dall                                     -->
  <!--       mvn eclipse:eclipse -Dall                             -->
  <!--       mvn -P docs install                                   -->
  <!--       mvn -P extensive.tests install                        -->
  <!--       mvn -P online,stress install                          -->
  <!--       mvn -P site.build site                                -->
  <!--       mvn eclipse:eclipse -Doracle=true -P pending          -->
  <!--                                                             -->
  <!--     While you can specify properties one at a time on the   -->
  <!--     command line, for properties describing your            -->
  <!--     environment you will want to modify settings.xml        -->
  <!--                                                             -->
  <!--     Note that profiles like "site.build" are not mandatory  -->
  <!--     for using the "site" goal. Such profiles just modify    -->
  <!--     the build process prior the "site" goal execution in a  -->
  <!--     manner relevant to the purpose of the "site" goal.      -->
  <!-- =========================================================== -->
  <properties>
    <oracle>false</oracle>
    <allow.test.skip>true</allow.test.skip>
    <allow.test.failure.ignore>false</allow.test.failure.ignore>
    <extensive.tests>false</extensive.tests>
    <skip.image.tests>false</skip.image.tests>
    <interactive.tests>false</interactive.tests>
    <interactive.image>false</interactive.image>
    <online.skip.pattern>**/*OnlineTest.java</online.skip.pattern>
    <stress.skip.pattern>**/*StressTest.java</stress.skip.pattern>
    <test.exclude.pattern>disabled</test.exclude.pattern>
    <test.maxHeapSize>256M</test.maxHeapSize>
    <javadoc.maxHeapSize>1536M</javadoc.maxHeapSize>
    <test.forkMode>once</test.forkMode>
    <test.args></test.args>
    <src.output>${basedir}/target</src.output>
    <imageio.ext.version>1.1.17</imageio.ext.version>
<<<<<<< HEAD
    <jaiext.version>1.0.12</jaiext.version>
=======
    <jaiext.version>1.0.11</jaiext.version>
>>>>>>> 8aab412b
    <netcdf.version>4.6.6</netcdf.version>
    <jt.version>1.4.0</jt.version>
    <java.awt.headless>true</java.awt.headless>
    <jvm.opts></jvm.opts>
    <maven.build.timestamp.format>dd-MMM-yyyy HH:mm</maven.build.timestamp.format>
    <build.timestamp>${maven.build.timestamp}</build.timestamp>
    <fork.javac>true</fork.javac>
    <javac.maxHeapSize>256M</javac.maxHeapSize>
    <project.build.sourceEncoding>UTF-8</project.build.sourceEncoding>
    <postgresql.jdbc.version>9.4.1211</postgresql.jdbc.version>
    <maven.javadoc.plugin.version>2.10.3</maven.javadoc.plugin.version>
  </properties>

  <!-- Profiles set on the command-line overwrite default properties. -->
  <profiles>
    <profile>
      <id>docs</id>
      <activation>
         <property><name>all</name></property>
       </activation>
      <modules>
        <module>docs</module>
      </modules>
    </profile>
    <profile>
      <id>extensive.tests</id>
      <properties>
        <extensive.tests>true</extensive.tests>
      </properties>
    </profile>
    <profile>
      <id>skip.image.tests</id>
      <properties>
        <skip.image.tests>true</skip.image.tests>
      </properties>
    </profile>
    <profile>
      <id>interactive.tests</id>
      <properties>
        <interactive.tests>true</interactive.tests>
        <java.awt.headless>false</java.awt.headless>
      </properties>
    </profile>
    <profile>
      <id>interactive.image</id>
      <properties>
        <interactive.image>true</interactive.image>
        <java.awt.headless>false</java.awt.headless>
      </properties>
    </profile>
    <profile>
      <id>site.build</id>
      <properties>
        <allow.test.skip>false</allow.test.skip>
        <allow.test.failure.ignore>true</allow.test.failure.ignore>
        <extensive.tests>true</extensive.tests>
      </properties>
    </profile>
     <profile>
      <id>online</id>
      <properties>
        <online.skip.pattern>disabled</online.skip.pattern>
      </properties>
    </profile>
    <profile>
      <id>stress</id>
      <properties>
        <stress.skip.pattern>disabled</stress.skip.pattern>
      </properties>
    </profile>
    <profile>
      <id>deploy.boundless</id>
      <distributionManagement>
        <repository>
          <id>boundless</id>
          <uniqueVersion>false</uniqueVersion>
          <name>Boundless Release Repository</name>
          <url>https://repo.boundlessgeo.com/release/</url>
        </repository>
        <snapshotRepository>
          <id>boundless</id>
          <uniqueVersion>false</uniqueVersion>
          <name>Boundless Snapshot Repository</name>
          <url>https://repo.boundlessgeo.com/snapshot/</url>
        </snapshotRepository>
      </distributionManagement>
    </profile>
    <profile>
      <id>site.local</id>
      <distributionManagement>
        <site>
          <id>local</id>
          <name>Web site for Maven reports</name>
          <url>file:///${java.io.tmpdir}/gtsite</url>
        </site>
      </distributionManagement>
    </profile>
  </profiles>


  <!-- =========================================================== -->
  <!--     Project Description                                     -->
  <!-- =========================================================== -->
  <groupId>org.geotools</groupId>
  <artifactId>geotools</artifactId>
  <packaging>pom</packaging>
  <version>15-SNAPSHOT</version>
  <name>GeoTools</name>

  <scm>
    <connection>scm:git:git://github.com/geotools/geotools.git</connection>
    <developerConnection>scm:git:[fetch=]git://github.com/geotools/geotools.git[push=]git@github.com:geotools/geotools.git</developerConnection>
    <url>https://github.com/geotools/geotools</url>
  </scm>

  <description>
    Welcome to the homepage of the GeoTools build process
    In the left side bar you should see a list of active modules,
    visit each for more details on the status of each module.
  </description>

  <organization>
    <name>Geotools</name>
    <url>http://www.geotools.org</url>
  </organization>
  <inceptionYear>1996</inceptionYear>

  <licenses>
    <license>
      <name>Lesser General Public License (LGPL)</name>
      <url>http://www.gnu.org/copyleft/lesser.txt</url>
      <distribution>repo</distribution>
    </license>
  </licenses>


  <!-- =========================================================== -->
  <!--     Issue managements and mailing lists.                    -->
  <!-- =========================================================== -->
  <issueManagement>
    <system>JIRA</system>
    <url>https://osgeo-org.atlassian.net/projects/GEOT</url>
  </issueManagement>

  <!-- =========================================================== -->
  <!--    Continuous Integration                                   -->
  <!-- =========================================================== -->
  <ciManagement>
    <system>jenkins</system>
    <url>http://ares.opengeo.org/jenkins/view/geotools/</url>
  </ciManagement>

  <mailingLists>
    <mailingList>
      <name>geotools-gt2-users</name>
      <subscribe>
        http://lists.sourceforge.net/lists/listinfo/geotools-gt2-users
      </subscribe>
      <post>
        geotools-geotools-gt2-users@lists.sourceforge.net
      </post>
      <archive>
        http://sourceforge.net/p/geotools/mailman/geotools-gt2-users/
      </archive>
    </mailingList>
    <mailingList>
      <name>geotools-devel</name>
      <subscribe>
        http://lists.sourceforge.net/lists/listinfo/geotools-devel
      </subscribe>
      <post>
        geotools-devel@lists.sourceforge.net
      </post>
      <archive>
        http://sourceforge.net/p/geotools/mailman/geotools-devel/
      </archive>
    </mailingList>
    <mailingList>
      <name>geotools-gt2-commits</name>
      <subscribe>
        https://lists.sourceforge.net/lists/listinfo/geotools-commits
      </subscribe>
      <post>
        geotools-geotools-gt2-commits@lists.sourceforge.net
      </post>
      <archive>
        http://sourceforge.net/p/geotools/mailman/geotools-commits/
      </archive>
    </mailingList>
  </mailingLists>


  <!-- =========================================================== -->
  <!--     Developers and Contributors                             -->
  <!--       TODO: Change this to the PMC list                     -->
  <!-- =========================================================== -->
  <developers>
    <developer>
      <name>James Macgill</name>
      <id>jmacgill</id>
      <email>jmacgill@users.sourceforge.net</email>
      <organization>Google</organization>
      <roles>
        <role>Exhalted Leader</role>
        <role>Java Developer</role>
        <role>Project Management Committee (PMC) Member</role>
      </roles>
    </developer>
    <developer>
      <name>Ian Turton</name>
      <id>ianturton</id>
      <email>ianturton@users.sourceforge.net</email>
      <organization>Envitia Ltd</organization>
      <roles>
        <role>Java Developer</role>
        <role>Project Management Committee (PMC) Member</role>
      </roles>
    </developer>
    <developer>
      <name>Rob Hranac</name>
      <id>robhranac</id>
      <email>robhranac@users.sourceforge.net</email>
      <organization>VFNY</organization>
      <roles>
        <role>Java Developer</role>
        <role>Project Management Committee (PMC) Member</role>
      </roles>
    </developer>
    <developer>
      <name>Cameron Shorter</name>
      <id>camerons</id>
      <email>cameronsl@users.sourceforge.net</email>
      <roles>
        <role>Java Developer</role>
        <role>Project Management Committee (PMC) Member</role>
      </roles>
    </developer>
    <developer>
      <name>Chris Holmes</name>
      <id>cholmesny</id>
      <email>cholmesny@users.sourceforge.net</email>
      <organization>TOPP</organization>
      <roles>
        <role>Java Developer</role>
        <role>Project Management Committee (PMC) Member</role>
      </roles>
    </developer>
    <developer>
      <name>Martin Desruisseaux</name>
      <id>desruisseaux</id>
      <email>desruisseaux@users.sourceforge.net</email>
      <organization>Geomatys</organization>
      <organizationUrl>http://www.geomatys.fr/</organizationUrl>
      <timezone>+1</timezone>
      <roles>
        <role>Java Developer</role>
        <role>Project Management Committee (PMC) Member</role>
      </roles>
    </developer>
    <developer>
      <name>Ian Schneider</name>
      <id>ianschne</id>
      <email>ianschne@users.sourceforge.net</email>
      <organization>USDA ARS</organization>
      <roles>
        <role>Java Developer</role>
        <role>Project Management Committee (PMC) Member</role>
      </roles>
    </developer>
    <developer>
      <name>Andrea Aime</name>
      <id>aaime</id>
      <email>aaime@users.sourceforge.net</email>
      <organization>University of Modena and Reggio Emilia</organization>
      <roles>
        <role>Java Developer</role>
        <role>Project Management Committee (PMC) Member</role>
      </roles>
    </developer>
    <developer>
      <name>Artur Hefczyc</name>
      <id>kobit</id>
      <email>kobit@users.sourceforge.net</email>
      <roles>
        <role>Java Developer</role>
        <role>Project Management Committee (PMC) Member</role>
      </roles>
    </developer>
    <developer>
      <name>Jody Garnett</name>
      <id>jive</id>
      <email>jive@users.sourceforge.net</email>
      <organization>LISAsoft</organization>
      <roles>
        <role>Java Developer</role>
        <role>Module Maintainer</role>
        <role>Project Management Committee (PMC) Member</role>
      </roles>
    </developer>
    <developer>
      <name>Justin Deoliveira</name>
      <id>jdeolive</id>
      <email>jdeolive@users.sourceforge.net</email>
      <organization>Refractions Research</organization>
      <roles>
        <role>Java Developer</role>
        <role>Module Maintainer</role>
      </roles>
    </developer>
    <developer>
      <name>Richard Gould</name>
      <id>rgould</id>
      <email>rgould@refractions.net</email>
      <organization>Refractions Research, Inc.</organization>
      <roles>
        <role>Java Developer</role>
        <role>Module Maintainer</role>
        <role>Project Management Committee (PMC) Member</role>
      </roles>
    </developer>
    <developer>
      <name>Mauricio Pazos</name>
      <id>mauricio.pazos</id>
      <email>mauricio.pazos@axios.es</email>
      <organization>Axios</organization>
      <roles>
        <role>Java Developer</role>
        <role>Module Maintainer</role>
      </roles>
    </developer>
    <developer>
      <name>Christiaan ten Klooster</name>
      <id>ckl</id>
      <email>ckl@dacelo.nl</email>
      <organization>Dacelo</organization>
      <roles>
        <role>Java Developer</role>
      </roles>
    </developer>
    <developer>
      <name>Gabriel Roldan</name>
      <id>groldan</id>
      <email>groldan@users.sourceforge.net</email>
      <organization>TOPP</organization>
      <roles>
        <role>Java Developer</role>
        <role>Module Maintainer</role>
      </roles>
    </developer>
      <developer>
      <name>Sean Geoghegan</name>
      <id>seangeo</id>
      <email>sean.geoghegan@dsto.defence.gov.au</email>
      <organization>Defence Science and Technology Organisation</organization>
      <roles>
        <role>Java Developer</role>
        <role>Module Maintainer</role>
      </roles>
    </developer>
    <developer>
      <name>Julian Ray</name>
      <id>jjray</id>
      <email>jjray@users.sourceforge.net</email>
      <roles>
        <role>Module Maintainer</role>
        <role>Java Developer</role>
      </roles>
    </developer>
    <developer>
      <name>Darren Edmonds</name>
      <id>dledmonds</id>
      <email>dledmonds@users.sourceforge.net</email>
      <roles>
        <role>Module Maintainer</role>
        <role>Java Developer</role>
      </roles>
    </developer>
    <developer>
      <name>Ray Gallagher</name>
      <id>omyar</id>
      <email>omyar@users.sourceforge.net</email>
      <roles>
        <role>Java Developer</role>
      </roles>
    </developer>
    <developer>
      <name>Jianhui Jin</name>
      <organization>CCG</organization>
      <roles>
        <role>Java Developer</role>
      </roles>
    </developer>
    <developer>
      <name>Gary Sheppard</name>
      <id>shepshep</id>
      <email>garysheppard@psu.edu</email>
      <organization>Penn State GeoVISTA Center</organization>
      <roles>
        <role>Java Developer</role>
      </roles>
    </developer>
    <developer>
      <name>Simon Rass</name>
      <roles>
        <role>Bug Fixer</role>
      </roles>
    </developer>
    <developer>
      <name>David Zwiers</name>
      <id>dmzwiers</id>
      <email>dzwiers@refractions.net</email>
      <roles>
        <role>Java Developer</role>
      </roles>
    </developer>
    <developer>
      <name>Brent Owens</name>
      <id>sploreg</id>
      <email>sploreg@users.sourceforge.net</email>
      <roles>
        <role>Java Developer</role>
        <role>Module Maintainer</role>
      </roles>
    </developer>
    <developer>
      <name>Rueben Schulz</name>
      <id>rschulz</id>
      <organization>University of British Columbia</organization>
      <roles>
        <role>Tester</role>
        <role>Documentation</role>
        <role>Java Developer</role>
      </roles>
    </developer>
    <developer>
      <name>Simone Giannecchini</name>
      <id>simboss</id>
      <email>simboss1@gmail.com</email>
      <organization></organization>
      <roles>
        <role>Java Developer</role>
        <role>Documentation</role>
        <role>Module Mantainer</role>
      </roles>
    </developer>
    <developer>
      <name>Luca Sigfrido Percich</name>
      <id>lpercich</id>
      <email>luca.percich@ama-mi.it</email>
      <organization>AMA-MI</organization>
      <roles>
        <role>Java Developer</role>
        <role>Module Mantainer</role>
      </roles>
    </developer>
    <developer>
      <name>Luca Morandini</name>
      <id>lmoran</id>
      <email>lmorandini@ieee.org</email>
      <organization></organization>
      <roles>
        <role>Java Developer</role>
        <role>Module Mantainer</role>
      </roles>
    </developer>
  </developers>

  <contributors>
  </contributors>


  <!-- =========================================================== -->
  <!--     Dependency Management                                   -->
  <!--     If a POM declares one of those dependencies, then it    -->
  <!--     will use the version specified here. Otherwise, those   -->
  <!--     dependencies are ignored.                               -->
  <!-- =========================================================== -->
  <dependencyManagement>
    <dependencies>
      <dependency>
        <groupId>net.java.dev.jsr-275</groupId>
        <artifactId>jsr-275</artifactId>
        <version>1.0-beta-2</version>
      </dependency>

      <!-- Java Advanced Imaging (JAI) -->
      <dependency>
        <groupId>javax.media</groupId>
        <artifactId>jai_core</artifactId>
        <version>1.1.3</version>
      </dependency>
      <dependency>
        <groupId>javax.media</groupId>
        <artifactId>jai_codec</artifactId>
        <version>1.1.3</version>
      </dependency>
      <dependency>
        <groupId>javax.media</groupId>
        <artifactId>jai_imageio</artifactId>
        <version>1.1</version>
      </dependency>
      
      <!-- ImageIO-Ext -->
      <dependency>
        <groupId>it.geosolutions.imageio-ext</groupId>
        <artifactId>imageio-ext-tiff</artifactId>
        <version>${imageio.ext.version}</version>
      </dependency>
      <dependency>
        <groupId>it.geosolutions.imageio-ext</groupId>
        <artifactId>imageio-ext-arcgrid</artifactId>
        <version>${imageio.ext.version}</version>
      </dependency>
        <dependency>
        <groupId>it.geosolutions.imageio-ext</groupId>
        <artifactId>imageio-ext-gdalarcbinarygrid</artifactId>
        <version>${imageio.ext.version}</version>
      </dependency>
      <dependency>
        <groupId>it.geosolutions.imageio-ext</groupId>
        <artifactId>imageio-ext-gdalmrsid</artifactId>
        <version>${imageio.ext.version}</version>
      </dependency>
      <dependency>
        <groupId>it.geosolutions.imageio-ext</groupId>
        <artifactId>imageio-ext-gdalecw</artifactId>
        <version>${imageio.ext.version}</version>
      </dependency>
      <dependency>
        <groupId>it.geosolutions.imageio-ext</groupId>
        <artifactId>imageio-ext-gdaldted</artifactId>
        <version>${imageio.ext.version}</version>
      </dependency>
      <dependency>
        <groupId>it.geosolutions.imageio-ext</groupId>
        <artifactId>imageio-ext-gdalkakadujp2</artifactId>
        <version>${imageio.ext.version}</version>
      </dependency>     
      <dependency>
        <groupId>it.geosolutions.imageio-ext</groupId>
        <artifactId>imageio-ext-gdalidrisi</artifactId>
        <version>${imageio.ext.version}</version>
      </dependency>           
      <dependency>
        <groupId>it.geosolutions.imageio-ext</groupId>
        <artifactId>imageio-ext-gdalmrsidjp2</artifactId>
        <version>${imageio.ext.version}</version>
      </dependency>
      <dependency>
        <groupId>it.geosolutions.imageio-ext</groupId>
        <artifactId>imageio-ext-gdalecwjp2</artifactId>
        <version>${imageio.ext.version}</version>
      </dependency>
      <dependency>
        <groupId>it.geosolutions.imageio-ext</groupId>
        <artifactId>imageio-ext-gdalehdr</artifactId>
        <version>${imageio.ext.version}</version>
      </dependency>
      <dependency>
        <groupId>it.geosolutions.imageio-ext</groupId>
        <artifactId>imageio-ext-gdalenvihdr</artifactId>
        <version>${imageio.ext.version}</version>
      </dependency>
      <dependency>
        <groupId>it.geosolutions.imageio-ext</groupId>
        <artifactId>imageio-ext-gdalerdasimg</artifactId>
        <version>${imageio.ext.version}</version>
      </dependency>
      <dependency>
        <groupId>it.geosolutions.imageio-ext</groupId>
        <artifactId>imageio-ext-gdalnitf</artifactId>
        <version>${imageio.ext.version}</version>
      </dependency>
      <dependency>
        <groupId>it.geosolutions.imageio-ext</groupId>
        <artifactId>imageio-ext-gdalrpftoc</artifactId>
        <version>${imageio.ext.version}</version>
      </dependency>
      <dependency>
        <groupId>it.geosolutions.imageio-ext</groupId>
        <artifactId>imageio-ext-gdalvrt</artifactId>
        <version>${imageio.ext.version}</version>
      </dependency>
      <dependency>
        <groupId>it.geosolutions.imageio-ext</groupId>
        <artifactId>imageio-ext-imagereadmt</artifactId>
        <version>${imageio.ext.version}</version>
      </dependency>
      <dependency>
        <groupId>it.geosolutions.imageio-ext</groupId>
        <artifactId>imageio-ext-kakadu</artifactId>
        <version>${imageio.ext.version}</version>
      </dependency>
      <dependency>
        <groupId>it.geosolutions.imageio-ext</groupId>
        <artifactId>imageio-ext-utilities</artifactId>
        <version>${imageio.ext.version}</version>
      </dependency>
      <dependency>
        <groupId>it.geosolutions.imageio-ext</groupId>
        <artifactId>imageio-ext-streams</artifactId>
        <version>${imageio.ext.version}</version>
      </dependency>      
      <dependency>
        <groupId>it.geosolutions.imageio-ext</groupId>
        <artifactId>imageio-ext-netcdf</artifactId>
        <version>${imageio.ext.version}</version>
      </dependency>
      <dependency>
        <groupId>it.geosolutions.imageio-ext</groupId>
        <artifactId>imageio-ext-geocore</artifactId>
        <version>${imageio.ext.version}</version>
      </dependency> 
      <dependency>
        <groupId>it.geosolutions.imageio-ext</groupId>
        <artifactId>imageio-ext-hdf4</artifactId>
        <version>${imageio.ext.version}</version>
      </dependency>   
      <dependency>
        <groupId>it.geosolutions.imageio-ext</groupId>
        <artifactId>imageio-ext-grib1</artifactId>
        <version>${imageio.ext.version}</version>
      </dependency>   
      <dependency>
        <groupId>it.geosolutions.imageio-ext</groupId>
        <artifactId>imageio-ext-png</artifactId>
        <version>${imageio.ext.version}</version>
      </dependency> 	  

      <!-- JAITools -->
      <dependency>
        <groupId>org.jaitools</groupId>
        <artifactId>jt-utils</artifactId>
        <version>${jt.version}</version>
      </dependency>
      <dependency>
        <groupId>org.jaitools</groupId>
        <artifactId>jt-vectorbinarize</artifactId>
        <version>${jt.version}</version>
      </dependency> 
      <dependency>
        <groupId>org.jaitools</groupId>
        <artifactId>jt-zonalstats</artifactId>
        <version>${jt.version}</version>
       </dependency>
      
      <!-- Mathematic, geometries, SVG... -->
      <dependency>
        <groupId>com.googlecode.efficient-java-matrix-library</groupId>
        <artifactId>core</artifactId>
        <version>0.26</version>
      </dependency>
      <dependency>
        <groupId>com.vividsolutions</groupId>
        <artifactId>jts</artifactId>
        <version>1.13</version>
        <exclusions>
          <exclusion>
            <groupId>xerces</groupId>
            <artifactId>xercesImpl</artifactId>
          </exclusion>
        </exclusions>
      </dependency>
      <dependency>
        <groupId>org.wkb4j</groupId>
        <artifactId>wkb4j</artifactId>
        <version>1.0-RC1</version>
      </dependency>
      <dependency>
        <groupId>org.apache.xmlgraphics</groupId>
        <artifactId>batik-transcoder</artifactId>
        <version>1.7</version>
      </dependency>
      <dependency>
        <groupId>org.apache.xmlgraphics</groupId>
        <artifactId>batik-svggen</artifactId>
        <version>1.7</version>
      </dependency>
      <dependency>
        <groupId>org.apache.xmlgraphics</groupId>
        <artifactId>batik-awt-util</artifactId>
        <version>1.7</version>
      </dependency>
      <dependency>
        <groupId>org.apache.xmlgraphics</groupId>
        <artifactId>batik-rasterizer</artifactId>
        <version>1.7</version>
      </dependency>
      <dependency>
        <groupId>org.apache.xmlgraphics</groupId>
        <artifactId>batik-dom</artifactId>
        <version>1.7</version>
      </dependency>
      <dependency>
        <groupId>org.apache.xmlgraphics</groupId>
        <artifactId>batik-bridge</artifactId>
        <version>1.7</version>
      </dependency>
      <dependency>
        <groupId>org.apache.xmlgraphics</groupId>
        <artifactId>batik-gvt</artifactId>
        <version>1.7</version>
      </dependency>
      <dependency>
        <groupId>org.apache.xmlgraphics</groupId>
        <artifactId>batik-svg-dom</artifactId>
        <version>1.7</version>
      </dependency>
      <dependency>
        <groupId>org.apache.xmlgraphics</groupId>
        <artifactId>batik-util</artifactId>
        <version>1.7</version>
      </dependency>
      <dependency>
        <groupId>org.apache.xmlgraphics</groupId>
        <artifactId>batik-css</artifactId>
        <version>1.7</version>
      </dependency>
      <dependency>
        <groupId>org.apache.xmlgraphics</groupId>
        <artifactId>batik-parser</artifactId>
        <version>1.7</version>
      </dependency>
      <dependency>
        <groupId>org.apache.xmlgraphics</groupId>
        <artifactId>batik-xml</artifactId>
        <version>1.7</version>
      </dependency>
      <dependency>
        <groupId>org.apache.xmlgraphics</groupId>
        <artifactId>batik-ext</artifactId>
        <version>1.7</version>
      </dependency>
      <dependency>
        <groupId>org.apache.xmlgraphics</groupId>
        <artifactId>batik-script</artifactId>
        <version>1.7</version>
      </dependency>

      <!-- Chart -->
      <dependency>
        <groupId>jfree</groupId>
        <artifactId>eastwood</artifactId>
        <version>1.1.1-20090908</version>
      </dependency>
    
      <!-- XML -->
      <dependency>
        <groupId>org.jdom</groupId>
        <artifactId>jdom</artifactId>
        <version>1.1.3</version>
      </dependency>

      <!-- Apache -->
      <dependency>
        <groupId>oro</groupId>
        <artifactId>oro</artifactId>
        <version>2.0.8</version>
      </dependency>
      <dependency>
        <groupId>org.apache.ant</groupId>
        <artifactId>ant</artifactId>
        <version>1.8.1</version>
      </dependency>
      <dependency>
        <groupId>commons-lang</groupId>
        <artifactId>commons-lang</artifactId>
        <version>2.6</version>
      </dependency>
      <dependency>
        <groupId>commons-collections</groupId>
        <artifactId>commons-collections</artifactId>
        <version>3.2.2</version>  <!-- Updated for security (CVE-2015-8103) binary compatible with 3.1 -->
      </dependency>
      <dependency>
        <groupId>commons-pool</groupId>
        <artifactId>commons-pool</artifactId>
        <version>1.5.4</version>
      </dependency>
      <dependency>
        <groupId>commons-logging</groupId>
        <artifactId>commons-logging</artifactId>
        <version>1.1.1</version>
      </dependency>
      <dependency>
        <groupId>commons-io</groupId>
        <artifactId>commons-io</artifactId>
        <version>2.1</version>
      </dependency>
      <dependency>
        <groupId>log4j</groupId>
        <artifactId>log4j</artifactId>
        <version>1.2.12</version>  <!-- Same as the dependency in commons-logging -->
      </dependency>
      <dependency>
        <groupId>commons-beanutils</groupId>
        <artifactId>commons-beanutils</artifactId>
        <version>1.7.0</version>
      </dependency>
      <dependency>
        <groupId>commons-httpclient</groupId>
        <artifactId>commons-httpclient</artifactId>
        <version>3.1</version>
      </dependency>
      <dependency>
        <groupId>commons-dbcp</groupId>
        <artifactId>commons-dbcp</artifactId>
        <version>1.4</version>
      </dependency>
      <dependency>
        <groupId>velocity</groupId>
        <artifactId>velocity</artifactId>
        <version>1.4</version>
      </dependency>
     <dependency>
       <groupId>xpp3</groupId>
       <artifactId>xpp3</artifactId>
       <version>1.1.3.4.O</version>
     </dependency>
     <dependency>
       <groupId>xpp3</groupId>
       <artifactId>xpp3_min</artifactId>
       <version>1.1.4c</version>
     </dependency>

      <!-- Databases -->
      <dependency>
        <groupId>org.postgis</groupId>
        <artifactId>postgis-driver</artifactId>
        <version>1.0</version>
      </dependency>
      <dependency>
        <groupId>org.postgresql</groupId>
        <artifactId>postgresql</artifactId>
        <version>${postgresql.jdbc.version}</version>
      </dependency>
      <dependency>
        <groupId>mysql</groupId>
        <artifactId>mysql-connector-java</artifactId>
        <version>5.1.17</version>
      </dependency>
      <dependency>
        <groupId>org.hsqldb</groupId>
        <artifactId>hsqldb</artifactId>
        <version>2.3.0</version>
      </dependency>
      <dependency>
        <groupId>org.openplans</groupId>
        <artifactId>spatialdb</artifactId>
        <version>0.1</version>
      </dependency>

      <!-- ORACLE -->
      <!-- Download and install into your own repo -->
      <dependency>
        <artifactId>ojdbc7</artifactId>
        <groupId>com.oracle</groupId>
        <version>12.1.0.2</version>
      </dependency>
      <!-- Older version required by imagemosaic -->
      <dependency>
        <artifactId>ojdbc14</artifactId>
        <groupId>com.oracle</groupId>
        <version>10.2.0.3.0</version>
      </dependency>
      <dependency>
        <artifactId>sdoapi</artifactId>
        <groupId>com.oracle</groupId>
        <version>10.2.0</version>
      </dependency>

      <!-- H2 -->
      <dependency>
        <artifactId>h2</artifactId>
        <groupId>com.h2database</groupId>
        <version>1.1.119</version>
      </dependency>

      <!-- Grid data formats -->
      <dependency>
        <groupId>edu.ucar</groupId>
        <artifactId>cdm</artifactId> 
        <version>${netcdf.version}</version>
      </dependency>
      <dependency>
        <groupId>edu.ucar</groupId>
        <artifactId>netcdf4</artifactId> 
        <version>${netcdf.version}</version>
      </dependency>
      <dependency>
        <groupId>edu.ucar</groupId>
        <artifactId>bufr</artifactId> 
        <version>${netcdf.version}</version>
      </dependency>
      <dependency>
        <groupId>org.slf4j</groupId>
        <artifactId>slf4j-jdk14</artifactId> <!-- Logging system used by NetCDF. -->
        <version>1.4.0</version>
      </dependency>

      <!-- EMF -->
      <dependency>
        <groupId>org.eclipse.emf</groupId>
        <artifactId>common</artifactId>
        <version>2.6.0</version>
      </dependency>
      <dependency>
        <groupId>org.eclipse.emf</groupId>
        <artifactId>ecore</artifactId>
        <version>2.6.1</version>
      </dependency>
      <dependency>
        <groupId>org.eclipse.xsd</groupId>
        <artifactId>xsd</artifactId>
        <version>2.6.0</version>
      </dependency>

      <dependency>
        <groupId>com.sleepycat</groupId>
        <artifactId>je</artifactId>
        <version>4.1.7</version>
      </dependency> 
      <dependency>
        <groupId>com.caucho</groupId>
        <artifactId>resin-hessian</artifactId>
        <version>4.0.20</version>
      </dependency>      
      <dependency>
        <groupId>com.fasterxml.uuid</groupId>
        <artifactId>java-uuid-generator</artifactId>
        <version>3.1.2</version>
      </dependency>
      <dependency>
        <!-- Google Common Libraries. Featuring com.google.collect collection 
          classes -->
        <groupId>com.google.guava</groupId>
        <artifactId>guava</artifactId>
        <version>17.0</version>
      </dependency>      
      
      <!-- Other random non test dependencies -->
      <dependency>
        <groupId>net.sf.ehcache</groupId>
        <artifactId>ehcache</artifactId>
        <version>1.6.2</version>
      </dependency>

      <!-- Tests or legacy -->
      <dependency>
        <groupId>junit</groupId>
        <artifactId>junit</artifactId>
        <version>4.11</version>
        <scope>test</scope>
      </dependency>
      <dependency>
        <groupId>org.easymock</groupId>
        <artifactId>easymock</artifactId>
        <version>2.3</version>
        <scope>test</scope>
      </dependency>
      <dependency>
        <groupId>org.easymock</groupId>
        <artifactId>easymockclassextension</artifactId>
        <version>2.3</version>
        <scope>test</scope>
      </dependency>
      <dependency>
        <groupId>com.mockrunner</groupId>
        <artifactId>mockrunner</artifactId>
        <version>0.3.6</version>
        <scope>test</scope>
      </dependency>
      <dependency>
        <groupId>simple-jndi</groupId>
        <artifactId>simple-jndi</artifactId>
        <version>0.11.4.1</version>
        <scope>test</scope>
      </dependency>
      <dependency>
        <groupId>xmlunit</groupId>
        <artifactId>xmlunit</artifactId>
        <version>1.3</version>
      </dependency>
      <dependency>
        <groupId>org.mockito</groupId>
        <artifactId>mockito-all</artifactId>
        <version>1.8.5</version>
      </dependency>
      <dependency>
        <groupId>org.mockito</groupId>
        <artifactId>mockito-core</artifactId>
        <version>1.8.5</version>
      </dependency>

     <!-- ArcSDE -->
      <dependency>
        <groupId>com.ibm.icu</groupId>
        <artifactId>icu4j</artifactId>
        <version>3.4.4</version>
      </dependency>

     <!-- JAIExt -->
      <dependency>
        <groupId>it.geosolutions.jaiext.affine</groupId>
        <artifactId>jt-affine</artifactId>
        <version>${jaiext.version}</version>
      </dependency>
      <dependency>
        <groupId>it.geosolutions.jaiext.algebra</groupId>
        <artifactId>jt-algebra</artifactId>
        <version>${jaiext.version}</version>
      </dependency>
      <dependency>
        <groupId>it.geosolutions.jaiext.bandmerge</groupId>
        <artifactId>jt-bandmerge</artifactId>
        <version>${jaiext.version}</version>
      </dependency>
      <dependency>
        <groupId>it.geosolutions.jaiext.bandselect</groupId>
        <artifactId>jt-bandselect</artifactId>
        <version>${jaiext.version}</version>
      </dependency>
      <dependency>
        <groupId>it.geosolutions.jaiext.bandcombine</groupId>
        <artifactId>jt-bandcombine</artifactId>
        <version>${jaiext.version}</version>
      </dependency>
      <dependency>
        <groupId>it.geosolutions.jaiext.border</groupId>
        <artifactId>jt-border</artifactId>
        <version>${jaiext.version}</version>
      </dependency>
      <dependency>
        <groupId>it.geosolutions.jaiext.buffer</groupId>
        <artifactId>jt-buffer</artifactId>
        <version>${jaiext.version}</version>
      </dependency>	 
      <dependency>
        <groupId>it.geosolutions.jaiext.crop</groupId>
        <artifactId>jt-crop</artifactId>
        <version>${jaiext.version}</version>
      </dependency>	
     <dependency>
        <groupId>it.geosolutions.jaiext.iterators</groupId>
        <artifactId>jt-iterators</artifactId>
        <version>${jaiext.version}</version>
      </dependency>
      <dependency>
        <groupId>it.geosolutions.jaiext.lookup</groupId>
        <artifactId>jt-lookup</artifactId>
        <version>${jaiext.version}</version>
      </dependency>	
      <dependency>
        <groupId>it.geosolutions.jaiext.mosaic</groupId>
        <artifactId>jt-mosaic</artifactId>
        <version>${jaiext.version}</version>
      </dependency>	
      <dependency>
        <groupId>it.geosolutions.jaiext.nullop</groupId>
        <artifactId>jt-nullop</artifactId>
        <version>${jaiext.version}</version>
      </dependency>	
      <dependency>
        <groupId>it.geosolutions.jaiext.rescale</groupId>
        <artifactId>jt-rescale</artifactId>
        <version>${jaiext.version}</version>
      </dependency>	
      <dependency>
        <groupId>it.geosolutions.jaiext.scale</groupId>
        <artifactId>jt-scale</artifactId>
        <version>${jaiext.version}</version>
      </dependency>
      <dependency>
        <groupId>it.geosolutions.jaiext.stats</groupId>
        <artifactId>jt-stats</artifactId>
        <version>${jaiext.version}</version>
      </dependency>	
      <dependency>
        <groupId>it.geosolutions.jaiext.translate</groupId>
        <artifactId>jt-translate</artifactId>
        <version>${jaiext.version}</version>
      </dependency>
      <dependency>
        <groupId>it.geosolutions.jaiext.utilities</groupId>
        <artifactId>jt-utilities</artifactId>
        <version>${jaiext.version}</version>
      </dependency>
      <dependency>
        <groupId>it.geosolutions.jaiext.warp</groupId>
        <artifactId>jt-warp</artifactId>
        <version>${jaiext.version}</version>
      </dependency>	
      <dependency>
        <groupId>it.geosolutions.jaiext.zonal</groupId>
        <artifactId>jt-zonal</artifactId>
        <version>${jaiext.version}</version>
      </dependency>	
      <dependency>
        <groupId>it.geosolutions.jaiext.binarize</groupId>
        <artifactId>jt-binarize</artifactId>
        <version>${jaiext.version}</version>
      </dependency>	
      <dependency>
        <groupId>it.geosolutions.jaiext.format</groupId>
        <artifactId>jt-format</artifactId>
        <version>${jaiext.version}</version>
      </dependency>	
      <dependency>
        <groupId>it.geosolutions.jaiext.colorconvert</groupId>
        <artifactId>jt-colorconvert</artifactId>
        <version>${jaiext.version}</version>
      </dependency>	
      <dependency>
        <groupId>it.geosolutions.jaiext.errordiffusion</groupId>
        <artifactId>jt-errordiffusion</artifactId>
        <version>${jaiext.version}</version>
      </dependency>	
      <dependency>
        <groupId>it.geosolutions.jaiext.orderdither</groupId>
        <artifactId>jt-orderdither</artifactId>
        <version>${jaiext.version}</version>
      </dependency>	
      <dependency>
        <groupId>it.geosolutions.jaiext.colorindexer</groupId>
        <artifactId>jt-colorindexer</artifactId>
        <version>${jaiext.version}</version>
      </dependency>	
      <dependency>
        <groupId>it.geosolutions.jaiext.imagefunction</groupId>
        <artifactId>jt-imagefunction</artifactId>
        <version>${jaiext.version}</version>
      </dependency>	
      <dependency>
        <groupId>it.geosolutions.jaiext.piecewise</groupId>
        <artifactId>jt-piecewise</artifactId>
        <version>${jaiext.version}</version>
      </dependency>	
      <dependency>
        <groupId>it.geosolutions.jaiext.classifier</groupId>
        <artifactId>jt-classifier</artifactId>
        <version>${jaiext.version}</version>
      </dependency>
 	  <dependency>
		<groupId>it.geosolutions.jaiext.rlookup</groupId>
		<artifactId>jt-rlookup</artifactId>
		<version>${jaiext.version}</version>
	  </dependency>
	  <dependency>
		<groupId>it.geosolutions.jaiext.vectorbin</groupId>
		<artifactId>jt-vectorbin</artifactId>
		<version>${jaiext.version}</version>
	  </dependency>
    </dependencies>

  </dependencyManagement>


  <!-- =========================================================== -->
  <!--     Dependencies to be inherited by all modules.            -->
  <!-- =========================================================== -->
  <dependencies>
    <dependency>
      <groupId>junit</groupId>
      <artifactId>junit</artifactId>
      <!-- The version number is specified above. -->
      <scope>test</scope>
    </dependency>
  </dependencies>


  <!-- =========================================================== -->
  <!--     Build Configuration                                     -->
  <!-- =========================================================== -->
  <build>

    <!-- ========================================================= -->
    <!--   Maven plugins dependencies management.                  -->
    <!--   It should not be needed since Maven select by default   -->
    <!--   the latest plugins. Unfortunatly, experience shows that -->
    <!--   new plugin releases sometime introduce new bugs that    -->
    <!--   break our build. So it is saferto specify plugin        -->
    <!--   versions that are known to work.  This list is in       -->
    <!--   alphabetical order for easier comparaison with latest   -->
    <!--   plugins at                                              -->
    <!--   http://repo1.maven.org/maven2                           -->
    <!-- ========================================================= -->
    <pluginManagement>
      <plugins>
        <plugin>
          <groupId>org.apache.maven.plugins</groupId>
          <artifactId>maven-eclipse-plugin</artifactId>
          <version>2.5</version>
        </plugin>
        <plugin>
          <groupId>org.codehaus.mojo</groupId>
          <artifactId>cobertura-maven-plugin</artifactId>
          <version>2.7</version>
        </plugin>
        <plugin>
          <groupId>org.apache.maven.plugins</groupId>
          <artifactId>maven-javadoc-plugin</artifactId>
          <version>${maven.javadoc.plugin.version}</version>
        </plugin>
        <plugin>
          <groupId>org.codehaus.mojo</groupId>
          <artifactId>build-helper-maven-plugin</artifactId>
          <version>1.9.1</version>
        </plugin>
        <plugin>
          <groupId>org.apache.maven.plugins</groupId>
          <artifactId>maven-plugin-plugin</artifactId>
          <version>3.4</version>
        </plugin>
      </plugins>
    </pluginManagement>

    <extensions>
      <extension>
        <groupId>org.apache.maven.wagon</groupId>
        <artifactId>wagon-webdav</artifactId>
        <version>1.0-beta-2</version>
      </extension>
    </extensions>


    <plugins>
      <plugin>
        <groupId>org.apache.maven.plugins</groupId>
        <artifactId>maven-assembly-plugin</artifactId>
        <version>2.4</version>
        <configuration>
          <descriptors>
            <descriptor>build/maven/assembly/binaryDist.xml</descriptor>
            <descriptor>build/maven/assembly/sourceDist.xml</descriptor>
            <descriptor>build/maven/assembly/userDocDist.xml</descriptor>
          </descriptors>
        </configuration>
      </plugin>

      <!-- ======================================================= -->
      <!--     Compilation.                                        -->
      <!-- ======================================================= -->
      <plugin>
        <groupId>org.apache.maven.plugins</groupId>
        <artifactId>maven-compiler-plugin</artifactId>
        <version>3.1</version>
        <configuration>
          <source>1.8</source>  <!-- The -source argument for the Java compiler. -->
          <target>1.8</target>  <!-- The -target argument for the Java compiler. -->
          <debug>true</debug>   <!-- Whether to include debugging information.   -->
          <encoding>UTF-8</encoding> <!-- The -encoding argument for the Java compiler. -->
          <fork>${fork.javac}</fork> 
          <maxmem>${javac.maxHeapSize}</maxmem>
        </configuration>
      </plugin>

      <!-- ======================================================= -->
      <!--     Resources.                                          -->
      <!-- ======================================================= -->
      <plugin>
        <groupId>org.apache.maven.plugins</groupId>
        <artifactId>maven-resources-plugin</artifactId>
        <version>2.6</version>
        <inherited>false</inherited>
        <executions>
          <execution>
             <id>copy-resources</id>
             <phase>install</phase>
             <goals>
               <goal>copy-resources</goal>
             </goals>
           </execution>
        </executions>
        <configuration>
          <encoding>UTF-8</encoding>
          <outputDirectory>${basedir}/target</outputDirectory>
          <resources>
            <resource>
              <filtering>true</filtering>
              <directory>${basedir}</directory>
              <includes>
                <include>VERSION.txt</include>
              </includes>
           </resource>
         </resources>
        </configuration>
      </plugin>

      <!-- ======================================================= -->
      <!--     Tests.                                              -->
      <!-- ======================================================= -->
      <plugin>
        <groupId>org.apache.maven.plugins</groupId>
        <artifactId>maven-surefire-plugin</artifactId>
        <version>2.15</version>
        <configuration>
          <runOrder>alphabetical</runOrder>
          <includes>
            <include>**/*Test.java</include>
          </includes>
          <excludes>
            <exclude>${online.skip.pattern}</exclude>
            <exclude>${stress.skip.pattern}</exclude>
            <exclude>${test.exclude.pattern}</exclude>
          </excludes>
          <argLine>-Xmx${test.maxHeapSize} ${jvm.opts} -Dorg.geotools.test.extensive=${extensive.tests} -Dorg.geotools.test.interactive=${interactive.tests} -Dorg.geotools.image.test.skip=${skip.image.tests} -Dorg.geotools.image.test.interactive=${interactive.image} -Djava.awt.headless=${java.awt.headless} -Dsun.java2d.d3d=${sun.java2d.d3d} -Djava.io.tmpdir="${java.io.tmpdir}" -Djava.library.path="${java.library.path}" ${test.args}</argLine>
          <!-- Ignores test failure only if we are generating a       -->
          <!-- report for publication on the web site. See the        -->
          <!-- profiles section at the begining of this pom.xml file. -->
          <testFailureIgnore>
            ${allow.test.failure.ignore}
          </testFailureIgnore>

          <!-- The two following options have the opposite value of what we would
               like. They are that way because they don't seem to work as expected
               with Surefire 2.3. TODO: Try again when Surefire 2.4 will be available. -->

          <!-- Option to print summary of test suites or just print the test cases that has errors. -->
          <printSummary>true</printSummary>
          <!-- Redirect the unit test standard output to a file. -->
          <redirectTestOutputToFile>false</redirectTestOutputToFile>
          <forkMode>${test.forkMode}</forkMode>
        </configuration>
      </plugin>

      <!-- ======================================================= -->
      <!--     JAR packaging.                                      -->
      <!-- ======================================================= -->
      <plugin>
        <groupId>org.apache.maven.plugins</groupId>
        <artifactId>maven-jar-plugin</artifactId>
        <version>2.4</version>
        <configuration>
          <archive>
            <manifest>
              <addClasspath>true</addClasspath>
            </manifest>
            <manifestEntries>
              <Project-Version>${project.version}</Project-Version>
              <Git-Revision>${build.commit.id}</Git-Revision>
              <Build-Timestamp>${build.timestamp}</Build-Timestamp>
            </manifestEntries>
          </archive>
        </configuration>
      </plugin>

      <!-- ======================================================= -->
      <!--     Source packaging.                                      -->
      <!-- ======================================================= -->
      <plugin>
        <groupId>org.apache.maven.plugins</groupId>
        <artifactId>maven-source-plugin</artifactId>
        <version>2.2.1</version>
        <inherited>true</inherited>
        <configuration>
          <attach>true</attach>
        </configuration>
        <executions>
          <execution>
            <id>attach-sources</id>
            <goals>
              <goal>jar</goal>
            </goals>
          </execution>
        </executions>
      </plugin>

      <!-- ======================================================= -->
      <!--     Git revision info.                                  -->
      <!-- ======================================================= -->
      <plugin>
        <groupId>pl.project13.maven</groupId>
        <artifactId>git-commit-id-plugin</artifactId>
        <version>2.1.2</version>
        <executions>
          <execution>
            <goals>
              <goal>revision</goal>
            </goals>
          </execution>
        </executions>
        <configuration> 
          <prefix>build</prefix>
          <failOnNoGitDirectory>false</failOnNoGitDirectory>

          <!-- needed for filtering with VERSION.txt -->
          <skipPoms>false</skipPoms>
          <verbose>false</verbose>
          <gitDescribe>
            <!-- the git describe step is expensive, we don't need it -->
            <skip>true</skip>
          </gitDescribe>
        </configuration> 
      </plugin>
      
      <!-- ======================================================= -->
      <!--     Javadoc generation.                                 -->
      <!--                                                         -->
      <!--     Notes:                                              -->
      <!--       Do NOT link source code, because it duplicates    -->
      <!--       jxr-maven-plugin.                                 -->
      <!--                                                         -->
      <!--       <sourcepath/> and <subpackages/> elements do not  -->
      <!--       seem to work with aggregated javadoc.             -->
      <!--                                                         -->
      <!-- ======================================================= -->
      <plugin>
        <groupId>org.apache.maven.plugins</groupId>
        <artifactId>maven-javadoc-plugin</artifactId>

        <configuration>
          <source>1.8</source>
            <!-- Specifies whether or not the version text is included.-->
          <version>false</version>
            <!-- Omit qualifying package name before class names in output.-->
          <noqualifier>all</noqualifier>
            <!-- Shuts off non-error and non-warning messages.-->
          <quiet>true</quiet>
            <!-- The maximum Java heap size to be used to run javadoc. -->
          <maxmemory>${javadoc.maxHeapSize}</maxmemory>
            <!-- Specifies the encoding name of the source files.-->
          <encoding>UTF-8</encoding>
            <!-- Set an additional parameter for the command line. -->
          <additionalparam>-keywords -Xdoclint:none</additionalparam>
          <breakiterator>true</breakiterator>
          <excludePackageNames>
            org.geotools.resources:org.geotools.maven:com:net.opengis:org.w3:javax:it.geosolutions
          </excludePackageNames>

          <!-- Custom taglets implemented in Java. -->
          <taglets>
            <taglet>
              <tagletClass>org.geotools.maven.taglet.Tutorial</tagletClass>
              <tagletArtifact>
                <groupId>org.geotools.maven</groupId>
                <artifactId>javadoc</artifactId>
                <version>${project.version}</version>
              </tagletArtifact>
            </taglet>
            <taglet>
              <tagletClass>org.geotools.maven.taglet.Source</tagletClass>
              <tagletArtifact>
                <groupId>org.geotools.maven</groupId>
                <artifactId>javadoc</artifactId>
                <version>${project.version}</version>
              </tagletArtifact>
            </taglet>
          </taglets>

          <!-- Enables the Javadoc tool to interpret a simple, one-argument -->
          <!-- custom block tag tagname in doc comments. Note: <placement/> -->
          <!-- should be a combinaison of the letters Xaoptcmf.             -->
          <tags>
            <tag>
              <name>todo</name>
              <placement>a</placement>
              <head>TODO:</head>
            </tag>
            <tag>
              <name>todo:</name>
              <placement>a</placement>
              <head>TODO:</head>
            </tag>
            <tag>
              <name>TODO</name>
              <placement>a</placement>
              <head>TODO:</head>
            </tag>
            <tag>
              <name>task</name>
              <placement>tfmc</placement>
              <head>TODO:</head>
            </tag>
            <tag>
              <name>revisit</name>
              <placement>tfmc</placement>
              <head>TODO:</head>
            </tag>
            <tag>
              <name>generated</name>
              <placement>Xt</placement>
              <head>Generated</head>
            </tag>
            <tag>
              <name>UML</name>
              <placement>a</placement>
              <head>UML:</head>
            </tag>
            <tag>
              <name>uml.property</name>
              <placement>a</placement>
              <head>UML property:</head>
            </tag>
            <tag>
              <name>generated</name>
              <placement>X</placement>
            </tag>
          </tags>

          <!-- Creates links to existing javadoc-generated         -->
          <!-- documentation of external referenced classes.       -->
          <links>
            <link>http://docs.oracle.com/javase/7/docs/api/</link>
            <link>http://docs.oracle.com/javaee/7/api/</link>
            <link>http://jscience.org/api/</link>
            <link>http://tsusiatsoftware.net/jts/javadoc</link>
          </links>

          <!-- Separates packages on the overview page into the    -->
          <!-- groups  specified.                                  -->
          <groups>
            <group>
              <title>Spatial Referencing by Coordinates</title>
              <packages>
                org.geotools.referencing*:org.geotools.parameter*:org.geotools.axis*
              </packages>
            </group>
            <group>
              <title>Geometries</title>
              <packages>
                org.geotools.geometry*:org.geotools.topology*:org.geotools.measure*
              </packages>
            </group>
            <group>
              <title>Images and Grid Coverage</title>
              <packages>
                org.geotools.coverage*:org.geotools.gce*:org.geotools.image*
              </packages>
            </group>
            <group>
              <title>Features, Filters and Styling</title>
              <packages>
                org.geotools.feature*:org.geotools.filter*:org.geotools.styling*
              </packages>
            </group>
            <group>
              <title>Data stores</title>
              <packages>org.geotools.data*</packages>
            </group>
            <group>
              <title>XML and derivatives (GML, SVG)</title>
              <packages>
                org.geotools.xsd*:org.geotools.gml*:org.geotools.svg*
              </packages>
            </group>
            <group>
              <title>Catalog Services</title>
              <packages>org.geotools.catalog*</packages>
            </group>
            <group>
              <title>Meta Data</title>
              <packages>org.geotools.metadata*</packages>
            </group>
            <group>
              <title>Graphs and validation</title>
              <packages>org.geotools.graph*:org.geotools.validation*</packages>
            </group>
            <group>
              <title>Renderer and Display Objects</title>
              <packages>
                org.geotools.display*:org.geotools.renderer*:org.geotools.renderer.shape*:org.geotools.map*
              </packages>
            </group>
            <group>
              <title>Graphic User Interfaces</title>
              <packages>org.geotools.gui*</packages>
            </group>
            <group>
              <title>Miscellaneous utilities</title>
              <packages>
                org.geotools.factory*:org.geotools.io*:org.geotools.util*:org.geotools.math*:org.geotools.nature*:org.geotools.event*:org.geotools.index*
              </packages>
            </group>
          </groups>
        </configuration>
      </plugin>
    </plugins>
  </build>


  <reporting>
   <plugins>
      <!-- ======================================================= -->
      <!--     Web site generation.                                -->
      <!-- ======================================================= -->
      <plugin>
        <groupId>org.apache.maven.plugins</groupId>
        <artifactId>maven-site-plugin</artifactId>
        <version>2.0</version>
      </plugin>

      <!-- ======================================================= -->
      <!--     Javadoc generation.                                 -->
      <!--                                                         -->
      <!--     Notes:                                              -->
      <!--       Do NOT link source code, because it duplicates    -->
      <!--       jxr-maven-plugin.                                 -->
      <!--                                                         -->
      <!--       <sourcepath/> and <subpackages/> elements do not  -->
      <!--       seem to work with aggregated javadoc.             -->
      <!--                                                         -->
      <!-- ======================================================= -->
      <plugin>
        <groupId>org.apache.maven.plugins</groupId>
        <artifactId>maven-javadoc-plugin</artifactId>
        <version>${maven.javadoc.plugin.version}</version>

        <configuration>
          <source>1.8</source>
            <!-- Specifies whether or not the version text is included.-->
          <version>false</version>
            <!-- Omit qualifying package name before class names in output.-->
          <noqualifier>all</noqualifier>
            <!-- Shuts off non-error and non-warning messages.-->
          <quiet>true</quiet>
            <!-- The maximum Java heap size to be used to run javadoc. -->
          <maxmemory>${javadoc.maxHeapSize}</maxmemory>
            <!-- Specifies the encoding name of the source files.-->
          <encoding>UTF-8</encoding>
            <!-- Set an additional parameter for the command line. -->
          <additionalparam>-keywords</additionalparam>
          <breakiterator>true</breakiterator>
          <excludePackageNames>
            org.geotools.resources:org.geotools.maven:com:net.opengis:org.w3:javax:it.geosolutions
          </excludePackageNames>

          <!-- Custom taglets implemented in Java. -->
          <taglets>
            <taglet>
              <tagletClass>org.geotools.maven.taglet.Tutorial</tagletClass>
              <tagletArtifact>
                <groupId>org.geotools.maven</groupId>
                <artifactId>javadoc</artifactId>
                <version>${project.version}</version>
              </tagletArtifact>
            </taglet>
            <taglet>
              <tagletClass>org.geotools.maven.taglet.Source</tagletClass>
              <tagletArtifact>
                <groupId>org.geotools.maven</groupId>
                <artifactId>javadoc</artifactId>
                <version>${project.version}</version>
              </tagletArtifact>
            </taglet>
          </taglets>

          <!-- Enables the Javadoc tool to interpret a simple, one-argument -->
          <!-- custom block tag tagname in doc comments. Note: <placement/> -->
          <!-- should be a combinaison of the letters Xaoptcmf.             -->
          <tags>
            <tag>
              <name>todo</name>
              <placement>a</placement>
              <head>TODO:</head>
            </tag>
            <tag>
              <name>todo:</name>
              <placement>a</placement>
              <head>TODO:</head>
            </tag>
            <tag>
              <name>TODO</name>
              <placement>a</placement>
              <head>TODO:</head>
            </tag>
            <tag>
              <name>task</name>
              <placement>tfmc</placement>
              <head>TODO:</head>
            </tag>
            <tag>
              <name>revisit</name>
              <placement>tfmc</placement>
              <head>TODO:</head>
            </tag>
            <tag>
              <name>generated</name>
              <placement>Xt</placement>
              <head>Generated</head>
            </tag>
            <tag>
              <name>UML</name>
              <placement>a</placement>
              <head>UML:</head>
            </tag>
            <tag>
              <name>uml.property</name>
              <placement>a</placement>
              <head>UML property:</head>
            </tag>
            <tag>
              <name>generated</name>
              <placement>X</placement>
            </tag>
          </tags>

          <!-- Creates links to existing javadoc-generated         -->
          <!-- documentation of external referenced classes.       -->
          <links>
            <link>http://docs.oracle.com/javase/7/docs/api/</link>
            <link>http://docs.oracle.com/javaee/7/api/</link>
            <link>http://jscience.org/api/</link>
            <link>http://tsusiatsoftware.net/jts/javadoc</link>
          </links>
        </configuration>
      </plugin>
    
      <!-- ======================================================= -->
      <!--     Reports configuration for the web site.             -->
      <!-- ======================================================= -->
      <plugin>
        <groupId>org.apache.maven.plugins</groupId>
        <artifactId>maven-project-info-reports-plugin</artifactId>
        <version>2.7</version>
        <reportSets>
          <reportSet>
            <reports>
              <report>index</report>
              <report>dependencies</report>
              <report>scm</report>
              <report>plugins</report>
              <report>summary</report>
            </reports>
          </reportSet>
        </reportSets>
        <configuration>
          <!-- Avoid the dependency plugin to download again all jars
               from repositories just to report the following informations -->
          <dependencyDetailsEnabled>false</dependencyDetailsEnabled>
          <dependencyLocationsEnabled>false</dependencyLocationsEnabled>
        </configuration>
      </plugin>

      <!-- ======================================================= -->
      <!-- HTML based, cross-reference version of Java source code -->
      <!-- ======================================================= -->
      <plugin>
        <groupId>org.apache.maven.plugins</groupId>
        <artifactId>maven-jxr-plugin</artifactId>
        <version>2.3</version>
        <reportSets>
          <reportSet>
            <reports>
              <!-- generate just the plain jxr output, avoid the tests one -->
              <report>jxr</report>
            </reports>
          </reportSet>
        </reportSets>
      </plugin>

      <!-- ======================================================= -->
      <!-- Code coverage report                                    -->
      <!-- ======================================================= -->
      <plugin>
        <groupId>org.codehaus.mojo</groupId>
        <artifactId>cobertura-maven-plugin</artifactId>
        <version>2.6</version>
      </plugin>

      <!-- ======================================================= -->
      <!-- Static analysis of code in search of common bugs        -->
      <!-- ======================================================= -->
      <plugin>
        <groupId>org.codehaus.mojo</groupId>
        <artifactId>findbugs-maven-plugin</artifactId>
        <version>2.1</version>
      </plugin>
    </plugins>
  </reporting>

  <distributionManagement>
    <repository>
      <uniqueVersion>false</uniqueVersion>
      <id>osgeo</id>
      <name>Open Source Geospatial Foundation - Maven 2 repo</name>
      <url>dav:http://download.osgeo.org/webdav/geotools/</url>
    </repository>
    <snapshotRepository>
        <id>boundless</id>
        <uniqueVersion>false</uniqueVersion>
        <name>Boundless Snapshot Repository</name>
        <url>https://repo.boundlessgeo.com/snapshot/</url>
    </snapshotRepository>
  </distributionManagement>

  <!-- ================================================================== -->
  <!--     Repositories. This is where Maven looks for dependencies. The  -->
  <!--     Maven repository is implicit and doesn't need to be specified. -->
  <!-- ================================================================== -->
  <repositories>
    <repository>
      <id>central.maven.org</id>
      <name>Central Maven repository</name>
      <url>http://central.maven.org/maven2</url>
      <snapshots>
        <enabled>false</enabled>
      </snapshots>
    </repository>

    <!-- contained above -->
    <!--
    <repository>
      <snapshots>
        <enabled>false</enabled>
      </snapshots>
      <id>geosolutions</id>
      <name>geosolutions repository</name>
      <url>http://maven.geo-solutions.it/</url>
    </repository>
    -->
    <repository>
      <snapshots>
        <enabled>false</enabled>
      </snapshots>
      <id>osgeo</id>
      <name>Open Source Geospatial Foundation Repository</name>
      <url>http://download.osgeo.org/webdav/geotools/</url>
    </repository>

    <repository>
      <!-- contains snapshot and release (including third-party-dependences)               -->
      <!-- Restlet maven Repository (http://maven.restlet.org)                             -->
      <!-- ucar (https://artifacts.unidata.ucar.edu/content/repositories/unidata-releases) -->
      <!-- geosolutions (http://maven.geo-solutions.it/)                                   -->
      <snapshots>
        <enabled>true</enabled>
      </snapshots>
      <releases>
        <enabled>true</enabled>
      </releases>
      <id>boundless</id>
      <name>Boundless Maven Repository</name>
      <url>https://repo.boundlessgeo.com/main/</url>
    </repository>

  </repositories>

  <!-- =========================================================== -->
  <!--     Plugin repositories.                                    -->
  <!--     This is where Maven looks for plugin dependencies.      -->
  <!-- =========================================================== -->
  <pluginRepositories>
    <pluginRepository>
      <id>osgeo</id>
      <name>Open Source Geospatial Foundation Maven 2 Repository</name>
      <url>http://download.osgeo.org/webdav/geotools/</url>
      <releases>
        <enabled>true</enabled>
      </releases>
    </pluginRepository> 
    <pluginRepository>
      <snapshots>
        <enabled>true</enabled>
      </snapshots>
      <id>boundless</id>
      <name>Boundless Maven Repository</name>
      <url>https://repo.boundlessgeo.com/snapshot/</url>
    </pluginRepository> 
    <pluginRepository>
     <id>sonatype-snapshots</id>
     <name>sonatype-snapshots</name>
     <url>https://oss.sonatype.org/content/repositories/snapshots/</url>
     <snapshots>
       <enabled>false</enabled>
     </snapshots>
    </pluginRepository>
  </pluginRepositories>


  <!-- =========================================================== -->
  <!--     Modules for the build in approximate dependency order   -->
  <!-- =========================================================== -->
  <modules>
    <module>build</module>
    <module>modules</module>
  </modules>
</project>
<|MERGE_RESOLUTION|>--- conflicted
+++ resolved
@@ -94,11 +94,7 @@
     <test.args></test.args>
     <src.output>${basedir}/target</src.output>
     <imageio.ext.version>1.1.17</imageio.ext.version>
-<<<<<<< HEAD
-    <jaiext.version>1.0.12</jaiext.version>
-=======
     <jaiext.version>1.0.11</jaiext.version>
->>>>>>> 8aab412b
     <netcdf.version>4.6.6</netcdf.version>
     <jt.version>1.4.0</jt.version>
     <java.awt.headless>true</java.awt.headless>
